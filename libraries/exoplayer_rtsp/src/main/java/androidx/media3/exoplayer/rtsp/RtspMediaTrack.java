--- conflicted
+++ resolved
@@ -45,16 +45,14 @@
   // Format specific parameter names.
   private static final String PARAMETER_PROFILE_LEVEL_ID = "profile-level-id";
   private static final String PARAMETER_SPROP_PARAMS = "sprop-parameter-sets";
+
+  private static final String PARAMETER_AMR_OCTET_ALIGN = "octet-align";
+  private static final String PARAMETER_AMR_INTERLEAVING = "interleaving";
   private static final String PARAMETER_H265_SPROP_SPS = "sprop-sps";
   private static final String PARAMETER_H265_SPROP_PPS = "sprop-pps";
   private static final String PARAMETER_H265_SPROP_VPS = "sprop-vps";
   private static final String PARAMETER_H265_SPROP_MAX_DON_DIFF = "sprop-max-don-diff";
-<<<<<<< HEAD
-  private static final String PARAMETER_AMR_OCTET_ALIGN = "octet-align";
-  private static final String PARAMETER_AMR_INTERLEAVING = "interleaving";
-=======
   private static final String PARAMETER_MP4V_CONFIG = "config";
->>>>>>> ef9393a3
 
   /** Prefix for the RFC6381 codecs string for AAC formats. */
   private static final String AAC_CODECS_PREFIX = "mp4a.40.";
@@ -64,6 +62,25 @@
   private static final String MPEG4_CODECS_PREFIX = "mp4v.";
 
   private static final String GENERIC_CONTROL_ATTR = "*";
+  /**
+   * Default height for MP4V.
+   *
+   * <p>RFC6416 does not mandate codec specific data (like width and height) in the fmtp attribute.
+   * These values are taken from <a
+   * href=https://cs.android.com/android/platform/superproject/+/master:frameworks/av/media/codec2/components/mpeg4_h263/C2SoftMpeg4Dec.cpp;l=130
+   * >Android's software MP4V decoder</a>.
+   */
+  private static final int DEFAULT_MP4V_WIDTH = 352;
+
+  /**
+   * Default height for MP4V.
+   *
+   * <p>RFC6416 does not mandate codec specific data (like width and height) in the fmtp attribute.
+   * These values are taken from <a
+   * href=https://cs.android.com/android/platform/superproject/+/master:frameworks/av/media/codec2/components/mpeg4_h263/C2SoftMpeg4Dec.cpp;l=130
+   * >Android's software MP4V decoder</a>.
+   */
+  private static final int DEFAULT_MP4V_HEIGHT = 288;
 
   /**
    * Default width for VP8.
@@ -150,7 +167,6 @@
         checkArgument(!fmtpParameters.isEmpty());
         processAacFmtpAttribute(formatBuilder, fmtpParameters, channelCount, clockRate);
         break;
-<<<<<<< HEAD
       case MimeTypes.AUDIO_AMR_NB:
       case MimeTypes.AUDIO_AMR_WB:
         checkArgument(channelCount == 1, "Multi channel AMR is not currently supported.");
@@ -163,11 +179,10 @@
         checkArgument(
             !fmtpParameters.containsKey(PARAMETER_AMR_INTERLEAVING),
             "Interleaving mode is not currently supported.");
-=======
+        break;
       case MimeTypes.VIDEO_MP4V:
         checkArgument(!fmtpParameters.isEmpty());
         processMPEG4FmtpAttribute(formatBuilder, fmtpParameters);
->>>>>>> ef9393a3
         break;
       case MimeTypes.VIDEO_H264:
         checkArgument(!fmtpParameters.isEmpty());
@@ -238,7 +253,7 @@
       formatBuilder.setWidth(resolution.first).setHeight(resolution.second);
     } else {
       // set the default width and height
-      formatBuilder.setWidth(352).setHeight(288);
+      formatBuilder.setWidth(DEFAULT_MP4V_WIDTH).setHeight(DEFAULT_MP4V_HEIGHT);
     }
     @Nullable String profileLevel = fmtpAttributes.get(PARAMETER_PROFILE_LEVEL_ID);
     formatBuilder.setCodecs(MPEG4_CODECS_PREFIX + (profileLevel == null ? "1" : profileLevel));
